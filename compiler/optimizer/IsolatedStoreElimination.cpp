--- conflicted
+++ resolved
@@ -1703,15 +1703,11 @@
         toReturn = true;
       }
 
-<<<<<<< HEAD
-   return false;
+   return toReturn;
    }
 
 const char *
 TR_IsolatedStoreElimination::optDetailString() const throw()
    {
    return "O^O ISOLATED STORE ELIMINATION: ";
-=======
-   return toReturn;
->>>>>>> 02e0f576
    }